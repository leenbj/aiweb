--- conflicted
+++ resolved
@@ -2,24 +2,18 @@
 import fs from 'fs/promises';
 import AdmZip from 'adm-zip';
 import * as cheerio from 'cheerio';
-<<<<<<< HEAD
+
 import Handlebars from 'handlebars';
 import { parametrizeComponentHtml } from './hbsParametrize';
 import { extractThemeTokens } from './themeExtractor';
 import { addMemoryTemplate } from '../templateMemory';
 import { ensureRelative } from '../../utils/file';
-=======
-import { v4 as uuidv4 } from 'uuid';
-
-import { prisma } from '../../database';
-import { logger } from '../../utils/logger';
-import { addMemoryTemplate, getMemoryTemplateBySlug } from '../templateMemory';
->>>>>>> d94fa73b
+
 
 const UPLOADS_ROOT = process.env.UPLOADS_ROOT || process.env.UPLOAD_PATH || './uploads';
 
 const ALLOWED_EXTS = new Set([
-<<<<<<< HEAD
+
   '.html', '.htm', '.css', '.js', '.mjs', '.json', '.jpg', '.jpeg', '.png', '.gif', '.svg',
   '.webp', '.ico', '.woff', '.woff2', '.ttf', '.otf', '.eot', '.txt', '.map', '.webmanifest',
 ]);
@@ -34,24 +28,7 @@
   const normalized = ensureRelative(relPath);
   return path.resolve(baseDir, normalized);
 }
-=======
-  '.html',
-  '.htm',
-  '.css',
-  '.js',
-  '.jpg',
-  '.jpeg',
-  '.png',
-  '.svg',
-  '.gif',
-  '.webp',
-  '.woff',
-  '.woff2',
-  '.ttf',
-]);
-
-const HTML_EXTS = new Set(['.html', '.htm']);
->>>>>>> d94fa73b
+
 
 export interface ImportResult {
   importId: string;
@@ -61,13 +38,10 @@
   assetsBase?: string;
 }
 
-<<<<<<< HEAD
+
 export async function importZipToTemplates(zipBuffer: Buffer, userId: string, opts?: { requestId?: string }): Promise<ImportResult> {
   const importId = `imp_${uuidv4().slice(0,8)}`;
-=======
-export async function importZipToTemplates(zipBuffer: Buffer, userId: string): Promise<ImportResult> {
-  const importId = `imp_${uuidv4().replace(/-/g, '').slice(0, 8)}`;
->>>>>>> d94fa73b
+
   const baseDir = path.resolve(UPLOADS_ROOT, `u_${userId}`, importId);
   await fs.mkdir(baseDir, { recursive: true });
 
@@ -81,7 +55,7 @@
 
   const pages: string[] = [];
   const components: string[] = [];
-<<<<<<< HEAD
+
   const skipped: string[] = [];
   let assetsCount = 0;
   let cssBundle = '';
@@ -219,60 +193,13 @@
         if (lower.endsWith('.css')) {
           try { cssBundle += content.toString('utf8') + '\n'; } catch {}
         }
-=======
-  const seenSlugs = new Set<string>();
-  const skipped: string[] = [];
-
-  for (const entry of entries) {
-    if (entry.isDirectory) continue;
-
-    const normalized = ensureRelative(entry.entryName);
-    if (!normalized) {
-      skipped.push(entry.entryName);
-      logger.warn('zipImporter: skip unsafe path', { entry: entry.entryName });
-      continue;
-    }
-
-    const ext = getExtension(normalized);
-    if (!ALLOWED_EXTS.has(ext)) {
-      skipped.push(normalized);
-      logger.warn('zipImporter: skip disallowed file', { entry: normalized });
-      continue;
-    }
-
-    const data = entry.getData();
-    if (HTML_EXTS.has(ext)) {
-      const html = data.toString('utf8');
-      const title = extractTitle(html) || toDisplayName(path.basename(normalized, ext));
-      const baseSlug = slugify(title || path.basename(normalized, ext));
-      const slug = await ensureUniqueSlug(baseSlug || `page-${pages.length + 1}`, seenSlugs);
-
-      const templateRecord = {
-        type: 'page',
-        name: title || slugToName(slug),
-        slug,
-        engine: 'plain',
-        description: `Imported from ZIP entry ${normalized}`,
-        code: html,
-        tags: [] as string[],
-        previewHtml: html,
-      };
-
-      try {
-        await prisma.template.create({ data: templateRecord as any });
-      } catch (error) {
-        logger.warn('zipImporter: prisma create failed, fallback to memory template', {
-          slug,
-          error: error instanceof Error ? error.message : String(error),
-        });
-        addMemoryTemplate(templateRecord);
->>>>>>> d94fa73b
+
       }
 
       pages.push(slug);
       continue;
     }
-<<<<<<< HEAD
+
   } catch (err) {
     logger.error('zipImporter.failed', { ...logMeta, error: (err as any)?.message });
     throw err;
@@ -305,28 +232,7 @@
 
   const duration = Date.now() - startedAt;
   logger.info('zipImporter.success', { ...logMeta, pages: pages.length, components: components.length, assets: assetsCount, skipped: skipped.length, durationMs: duration });
-=======
-
-    try {
-      const filePath = safeJoinUploads(baseDir, normalized);
-      await fs.mkdir(path.dirname(filePath), { recursive: true });
-      await fs.writeFile(filePath, data);
-    } catch (error) {
-      skipped.push(normalized);
-      logger.warn('zipImporter: failed to persist asset', {
-        entry: normalized,
-        error: error instanceof Error ? error.message : String(error),
-      });
-    }
-  }
-
-  const assetsBase = `/uploads/u_${userId}/${importId}/`;
-  logger.info('zipImporter: completed static import', {
-    importId,
-    pages: pages.length,
-    skipped,
-  });
->>>>>>> d94fa73b
+
 
   return {
     importId,
@@ -337,7 +243,7 @@
   };
 }
 
-<<<<<<< HEAD
+
 function buildSampleData(schema?: any) {
   const data: any = {
     title: '示例标题',
@@ -360,14 +266,7 @@
     }
   } else {
     data.items = ['特性一', '特性二', '特性三'];
-=======
-function ensureRelative(entryName: string): string | null {
-  if (!entryName) return null;
-  const sanitized = entryName.replace(/\\/g, '/').replace(/^\/+/, '');
-  const normalized = path.posix.normalize(sanitized).replace(/^\.\//, '');
-  if (!normalized || normalized === '.' || normalized.startsWith('../') || normalized.includes('/../')) {
-    return null;
->>>>>>> d94fa73b
+
   }
   return normalized;
 }
@@ -396,26 +295,14 @@
     logger.warn('zipImporter: failed to extract title', {
       error: error instanceof Error ? error.message : String(error),
     });
-<<<<<<< HEAD
+
     if ($('head').length && $('head base').length === 0) {
       $('head').prepend(`<base href="${assetsBase.replace(/\/$/, '/')}">`);
     }
     return $.html();
   } catch {
     return html;
-=======
-    return null;
-  }
-}
-
-async function ensureUniqueSlug(baseSlug: string, seen: Set<string>): Promise<string> {
-  let candidate = baseSlug;
-  if (!candidate) candidate = `page-${Math.random().toString(36).slice(2, 6)}`;
-
-  while (seen.has(candidate) || (await slugExists(candidate))) {
-    const suffix = Math.random().toString(36).slice(2, 6);
-    candidate = `${baseSlug}-${suffix}`;
->>>>>>> d94fa73b
+
   }
 
   seen.add(candidate);
